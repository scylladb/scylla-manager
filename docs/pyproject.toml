--- conflicted
+++ resolved
@@ -11,18 +11,10 @@
 recommonmark = "^0.7.1"
 sphinx-scylladb-theme = "~1.1.0"
 sphinx-sitemap = "2.1.0"
-<<<<<<< HEAD
 sphinx-autobuild = "^2021.3.14"
 Sphinx = "^4.3.2"
 sphinx-multiversion-scylla = "~0.2.10"
-=======
-sphinx-autobuild = "0.7.1"
-Sphinx = "2.4.4"
-sphinx-multiversion-scylla = "~0.2.7"
 "sphinxcontrib.datatemplates" = "^0.9.1"
-[tool.poetry.dev-dependencies]
-pytest = "^5.2"
->>>>>>> e93e8752
 
 [build-system]
 requires = ["poetry>=0.12"]
