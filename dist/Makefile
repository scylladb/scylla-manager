--- conflicted
+++ resolved
@@ -1,29 +1,14 @@
 RELEASE      := 0.$(shell date +%Y%m%d).$(shell git describe --always)
 VERSION	     ?= "2.6-dev"
 
-<<<<<<< HEAD
-$(foreach var,$(shell git tag --contains $(git describe --always)),$(shell git tag -d $(var));)
-TAG := $(shell git tag $(VERSION_NAME))
+TAG := $(foreach var,$(shell git tag --contains $(git describe --always)),$(shell git tag -d $(var)))
 
 ifdef $$VERSION
 VERSION := $$VERSION
 endif
 
-
 VERSION_NAME := $(VERSION)-$(RELEASE)
 TAG := $(shell git tag $(VERSION_NAME))
-=======
-ifeq "$(VERSION)" ""
-	$(error Please specify VERSION e.g. VERSION=2.0)
-endif
-
-TAG := $(shell git describe --tags)
-VERSION_NAME := $(VERSION)-$(RELEASE)
-
-$(shell echo $(VERSION) > .version)
-$(shell echo $(RELEASE) > .release)
-$(shell git tag $(VERSION_NAME))
->>>>>>> 76dbcda7
 
 GORELEASER := goreleaser --rm-dist
 
@@ -32,7 +17,6 @@
 	$(shell echo $(VERSION) > .version)
 	$(shell echo $(RELEASE) > .release)
 	$(GORELEASER) --skip-publish --skip-validate
-	$(shell git tag -d $(TAG))
 
 .PHONY: snapshot
 snapshot:
